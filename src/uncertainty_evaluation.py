from typing import List
import os
import numpy as np
import json
<<<<<<< HEAD
from pipeline_components.evaluation import UncertaintyEvaluator
from pipeline_components.number_parser import extract_number_from_text

uncertainty_files = ["entropies.npy", "cluster_distances.npy"]

def run_uncertainty_evaluation(
    model_names : List[str] = ["openai"]
):
    for model_name in model_names:
        model_results_dir = os.path.join("results", model_name)
        
        # Step 0: Load predictions and labels
        subjectivity_results_path = os.path.join(model_results_dir, "semantic_variations_classification.json")
        with open(subjectivity_results_path, 'r') as f:
            subjectivity_results = json.load(f)
        
        predictions = [0 if extract_number_from_text(result['original_classification']['generated_text']) < 50 else 1 for result in subjectivity_results]
        
        labels = [result['true_label'] for result in subjectivity_results]
        
        # Step 1: Load uncertainty estimates and evaluate them
        evaluations = {}
        for uncertainty_file in uncertainty_files:
            uncertainty_path = os.path.join(model_results_dir, "uncertainty_estimates", uncertainty_file)
            uncertainty_estimates = np.load(uncertainty_path, allow_pickle=True)
            
            evaluator = UncertaintyEvaluator(predictions, uncertainty_estimates, labels)
            
            results = evaluator.evaluate() 
            evaluations[uncertainty_file] = results
        
        # Step 2: Save evaluations
        evaluations_path = os.path.join(model_results_dir, "evaluations.json")
        with open(evaluations_path, 'w') as f:
            json.dump(evaluations, f, indent=4)
=======
from pipeline_components.uncertainty_evaluator_entropy import UncertaintyEvaluatorEntropy
from subjectivity_classification import QuantifierType
import argparse

def run_uncertainty_evaluation(
    model_names : List[str] = ["openai"],
    quantifier_type: str = QuantifierType.PREDICTIVE_ENTROPY
):
    for model_name in model_names:
        model_results_dir = os.path.join("results", model_name)

        if quantifier_type == QuantifierType.PREDICTIVE_ENTROPY:
            data_path = os.path.join(model_results_dir, "uncertainty_estimates.json")

            uncertainty_evaluator = UncertaintyEvaluatorEntropy(data_path=data_path)
            results = uncertainty_evaluator.comprehensive_evaluation()
            uncertainty_evaluator.log_summary(results, log_path=os.path.join(model_results_dir, "uncertainty_summary.log"))
            uncertainty_evaluator.plot_analysis(results, save_dir=os.path.join(model_results_dir, "plots"))
        else:
            ## TODO: add the evaluation logic for verbalised
            pass

>>>>>>> e434c967

if __name__ == "__main__":
    parser = argparse.ArgumentParser(description="Run uncertainty quantification for subjectivity classification.")
    parser.add_argument(
        "--quantifier_type",
        type=str,
        choices=[QuantifierType.VERBALISED, QuantifierType.PREDICTIVE_ENTROPY],
        default=QuantifierType.VERBALISED,
        help="Type of uncertainty quantification to run."
    )
    parser.add_argument(
        "--model_names",
        type=str,
        nargs='+',
        default=["openai"],
        help="List of model names to run uncertainty quantification for."
    )
    args = parser.parse_args()

    run_uncertainty_evaluation(model_names=args.model_names, quantifier_type=args.quantifier_type)<|MERGE_RESOLUTION|>--- conflicted
+++ resolved
@@ -2,14 +2,17 @@
 import os
 import numpy as np
 import json
-<<<<<<< HEAD
+from pipeline_components.uncertainty_evaluator_entropy import UncertaintyEvaluatorEntropy
+from subjectivity_classification import QuantifierType
+import argparse
 from pipeline_components.evaluation import UncertaintyEvaluator
 from pipeline_components.number_parser import extract_number_from_text
 
 uncertainty_files = ["entropies.npy", "cluster_distances.npy"]
 
 def run_uncertainty_evaluation(
-    model_names : List[str] = ["openai"]
+    model_names : List[str] = ["openai"],
+    quantifier_type: str = QuantifierType.PREDICTIVE_ENTROPY
 ):
     for model_name in model_names:
         model_results_dir = os.path.join("results", model_name)
@@ -38,17 +41,6 @@
         evaluations_path = os.path.join(model_results_dir, "evaluations.json")
         with open(evaluations_path, 'w') as f:
             json.dump(evaluations, f, indent=4)
-=======
-from pipeline_components.uncertainty_evaluator_entropy import UncertaintyEvaluatorEntropy
-from subjectivity_classification import QuantifierType
-import argparse
-
-def run_uncertainty_evaluation(
-    model_names : List[str] = ["openai"],
-    quantifier_type: str = QuantifierType.PREDICTIVE_ENTROPY
-):
-    for model_name in model_names:
-        model_results_dir = os.path.join("results", model_name)
 
         if quantifier_type == QuantifierType.PREDICTIVE_ENTROPY:
             data_path = os.path.join(model_results_dir, "uncertainty_estimates.json")
@@ -61,7 +53,6 @@
             ## TODO: add the evaluation logic for verbalised
             pass
 
->>>>>>> e434c967
 
 if __name__ == "__main__":
     parser = argparse.ArgumentParser(description="Run uncertainty quantification for subjectivity classification.")
