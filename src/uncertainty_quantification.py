import os
from uncertainty_quantifiers.cluster_distance import ClusterDistanceMetric
from uncertainty_quantifiers.semantic_entropy import SemanticEntropy
from typing import List
<<<<<<< HEAD

def run_uncertainty_quantification(
        model_names : List[str] = ["openai"]
=======
from uncertainty_quantifiers.predictive_entropy import PredictiveEntropy
import argparse

from subjectivity_classification import QuantifierType

def run_uncertainty_quantification(
        model_names : List[str] = ["openai"],
        quantifier_type: str = QuantifierType.VERBALISED,
>>>>>>> e434c967
    ):

    for model_name in model_names:
        output_dir = os.path.join("results", model_name)
        results_path = os.path.join(output_dir, "semantic_variations_classification.json")
        
        
        # Step 0: Check if results file exists
        if not os.path.exists(results_path):
            print(f"Results file not found for {model_name}")
            continue

<<<<<<< HEAD
        # Step 1: Run uncertainty quantification which should save results to output_dir
        # as a .npy file where index corresponds to sample index
        uncertainty_output_dir = os.path.join(output_dir, "uncertainty_estimates")
        
        semantic_uncertainty_entropy = SemanticEntropy()
        semantic_uncertainty_entropy.calculate_uncertainty_from_json(results_path, uncertainty_output_dir)

        semantic_uncertainty_cluster_distance = ClusterDistanceMetric()
        semantic_uncertainty_cluster_distance.calculate_uncertainty_batch(output_dir=uncertainty_output_dir)
=======
        # Step 1: Load inference results
        with open(results_path, 'r', encoding='utf-8') as f:
            inference_results = json.load(f)

        if quantifier_type == QuantifierType.VERBALISED:
            # Step 2: Run uncertainty quantification which should save results to output_dir
            # as a .npy file where index corresponds to sample index
            uncertainty_output_dir = os.path.join(output_dir, "uncertainty_estimates")
            hybrid_quantifier = HybridVerbalisedSamplingQuantifier(uncertainty_output_dir, inference_results)
            hybrid_quantifier.calculate_uncertainty()

        elif quantifier_type == QuantifierType.PREDICTIVE_ENTROPY:

            output_path = os.path.join(output_dir, "uncertainty_estimates.json")
            predictive_entropy_quantifier = PredictiveEntropy()
            predictive_entropy_results = predictive_entropy_quantifier.calculate_uncertainty(inference_results)

            for i, sample in enumerate(inference_results):
                sample['predictive_entropy'] = predictive_entropy_results[i]
                sample['predicted_label'] = PredictiveEntropy.fix_predicted_label(sample)
                # remove the repetitions field to save space
                sample.pop('repetitions', None)

            with open(output_path, 'w') as f:
                json.dump(inference_results, f, indent=4)
            print(f"Predictive entropy results saved to {output_path}")

>>>>>>> e434c967

if __name__ == "__main__":
    parser = argparse.ArgumentParser(description="Run uncertainty quantification for subjectivity classification.")
    parser.add_argument(
        "--quantifier_type",
        type=str,
        choices=[QuantifierType.VERBALISED, QuantifierType.PREDICTIVE_ENTROPY],
        default=QuantifierType.VERBALISED,
        help="Type of uncertainty quantification to run."
    )
    parser.add_argument(
        "--model_names",
        type=str,
        nargs='+',
        default=["openai"],
        help="List of model names to run uncertainty quantification for."
    )
    args = parser.parse_args()

    run_uncertainty_quantification(quantifier_type=args.quantifier_type, model_names=args.model_names)
    
    <|MERGE_RESOLUTION|>--- conflicted
+++ resolved
@@ -2,11 +2,6 @@
 from uncertainty_quantifiers.cluster_distance import ClusterDistanceMetric
 from uncertainty_quantifiers.semantic_entropy import SemanticEntropy
 from typing import List
-<<<<<<< HEAD
-
-def run_uncertainty_quantification(
-        model_names : List[str] = ["openai"]
-=======
 from uncertainty_quantifiers.predictive_entropy import PredictiveEntropy
 import argparse
 
@@ -15,7 +10,6 @@
 def run_uncertainty_quantification(
         model_names : List[str] = ["openai"],
         quantifier_type: str = QuantifierType.VERBALISED,
->>>>>>> e434c967
     ):
 
     for model_name in model_names:
@@ -28,17 +22,6 @@
             print(f"Results file not found for {model_name}")
             continue
 
-<<<<<<< HEAD
-        # Step 1: Run uncertainty quantification which should save results to output_dir
-        # as a .npy file where index corresponds to sample index
-        uncertainty_output_dir = os.path.join(output_dir, "uncertainty_estimates")
-        
-        semantic_uncertainty_entropy = SemanticEntropy()
-        semantic_uncertainty_entropy.calculate_uncertainty_from_json(results_path, uncertainty_output_dir)
-
-        semantic_uncertainty_cluster_distance = ClusterDistanceMetric()
-        semantic_uncertainty_cluster_distance.calculate_uncertainty_batch(output_dir=uncertainty_output_dir)
-=======
         # Step 1: Load inference results
         with open(results_path, 'r', encoding='utf-8') as f:
             inference_results = json.load(f)
@@ -49,6 +32,13 @@
             uncertainty_output_dir = os.path.join(output_dir, "uncertainty_estimates")
             hybrid_quantifier = HybridVerbalisedSamplingQuantifier(uncertainty_output_dir, inference_results)
             hybrid_quantifier.calculate_uncertainty()
+
+        elif quantifier_type == QuantifierType.SEMANTIC_ENTROPY_CLUST_DIST:
+            uncertainty_output_dir = os.path.join(output_dir, "uncertainty_estimates")
+            semantic_uncertainty_entropy = SemanticEntropy()
+            semantic_uncertainty_entropy.calculate_uncertainty_from_json(results_path, uncertainty_output_dir)
+            semantic_uncertainty_cluster_distance = ClusterDistanceMetric()
+            semantic_uncertainty_cluster_distance.calculate_uncertainty_batch(output_dir=uncertainty_output_dir)
 
         elif quantifier_type == QuantifierType.PREDICTIVE_ENTROPY:
 
@@ -66,7 +56,6 @@
                 json.dump(inference_results, f, indent=4)
             print(f"Predictive entropy results saved to {output_path}")
 
->>>>>>> e434c967
 
 if __name__ == "__main__":
     parser = argparse.ArgumentParser(description="Run uncertainty quantification for subjectivity classification.")
